--- conflicted
+++ resolved
@@ -2,8 +2,4 @@
 # Keep environment variables out of version control
 .env
 coverage
-<<<<<<< HEAD
-# Ignore build directories
-=======
-# Ignore build artifacts
->>>>>>> 2a188228
+# Ignore build artifacts