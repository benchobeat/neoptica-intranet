--- conflicted
+++ resolved
@@ -1,9 +1,5 @@
 node_modules
 # Keep environment variables out of version control
 .env
-<<<<<<< HEAD
 coverage
-=======
-coverage
-# Ignore build artifacts
->>>>>>> 75af09c7
+# Ignore build artifacts